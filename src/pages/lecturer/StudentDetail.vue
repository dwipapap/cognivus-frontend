--- conflicted
+++ resolved
@@ -22,43 +22,6 @@
   return '-';
 };
 
-<<<<<<< HEAD
-/** Format date */
-const formatDate = (dateString) => {
-  if (!dateString) return '-';
-  return new Date(dateString).toLocaleDateString('en-US', {
-    year: 'numeric',
-    month: 'short',
-    day: 'numeric'
-  });
-};
-
-const getStatusBadge = (status) => {
-  const badges = {
-    pending: 'bg-yellow-100 text-yellow-800 border-yellow-200',
-    success: 'bg-green-100 text-green-800 border-green-200',
-    failed: 'bg-red-100 text-red-800 border-red-200'
-  };
-  return badges[status] || 'bg-gray-100 text-gray-800 border-gray-200';
-};
-
-/** Get initials for avatar */
-const getInitials = (name) => {
-  if (!name) return 'ST';
-  return name
-    .split(' ')
-    .map(n => n[0])
-    .slice(0, 2)
-    .join('')
-    .toUpperCase();
-};
-
-/**
- * Fetch student profile and grades.
- * Grades fetched separately since they depend on studentid.
- */
-=======
->>>>>>> b51e9378
 const fetchStudentData = async () => {
   try {
     isLoading.value = true;
