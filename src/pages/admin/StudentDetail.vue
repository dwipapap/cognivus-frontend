<script setup>
import { ref, onMounted } from 'vue';
import { useRoute, useRouter } from 'vue-router';
import { studentAPI, gradeAPI, paymentAPI, userAPI, classAPI, levelAPI } from '../../services/api';
import { useForm } from '../../composables/useForm';
import LoadingBar from '../../components/ui/LoadingBar.vue';
import BaseButton from '../../components/ui/BaseButton.vue';
import BaseInput from '../../components/form/BaseInput.vue';
import BaseSelect from '../../components/form/BaseSelect.vue';
import BaseTextarea from '../../components/form/BaseTextarea.vue';
import Modal from '../../components/ui/Modal.vue';
import { formatDate, getAverageScore, getInitials } from '../../utils/formatters';

const route = useRoute();
const router = useRouter();
const studentId = route.params.id;

const student = ref(null);
const classInfo = ref(null);
const levelInfo = ref(null);
const grades = ref([]);
const transactions = ref([]);
const isLoading = ref(true);
const errorMessage = ref('');
const showNotificationModal = ref(false);
const notificationMessage = ref('');
const notificationType = ref('info');

// Form for editing
const { formData, errors, isSubmitting, submit, getFieldProps } = useForm(
  {
    username: '',
    email: '',
    password: '',
    fullname: '',
    gender: '',
    birthdate: '',
    birthplace: '',
    phone: '',
    address: '',
    parentname: '',
    parentphone: '',
    classid: null,
    payment_type: ''
  },
  {
    fullname: ['required'],
    gender: ['required']
  }
);

/** Show notification */
const showNotification = (type, message) => {
  notificationType.value = type;
  notificationMessage.value = message;
  showNotificationModal.value = true;
};

/** Get gender display */
const getGenderDisplay = (code) => {
  if (code === 'L') return 'Male';
  if (code === 'P') return 'Female';
  return '-';
};

<<<<<<< HEAD
const formatDate = (dateString) => {
  if (!dateString) return '-';
  return new Date(dateString).toLocaleDateString('en-US', {
    year: 'numeric',
    month: 'short',
    day: 'numeric'
  });
};

const handleDownloadCertificate = async (gradeId, testType) => {
  try {
    const response = await gradeAPI.downloadCertificate(gradeId);
    
    const blob = new Blob([response.data], { type: 'application/pdf' });
    const url = window.URL.createObjectURL(blob);
    
    const link = document.createElement('a');
    link.href = url;
    link.download = `Certificate_${testType || 'Test'}.pdf`;
    document.body.appendChild(link);
    link.click();
    
    document.body.removeChild(link);
    window.URL.revokeObjectURL(url);
  } catch (error) {
    console.error('Error downloading certificate:', error);
    showNotification('error', 'Failed to download certificate. Please try again.');
  }
};

const getStatusBadge = (status) => {
  const badges = {
    pending: 'bg-yellow-100 text-yellow-800 border-yellow-200',
    success: 'bg-green-100 text-green-800 border-green-200',
    failed: 'bg-red-100 text-red-800 border-red-200'
  };
  return badges[status] || 'bg-gray-100 text-gray-800 border-gray-200';
};

const getAverageScore = (grade) => {
  const scores = [
    grade.listening_score,
    grade.speaking_score,
    grade.reading_score,
    grade.writing_score
  ].filter(s => s !== null && s !== undefined);
  
  if (scores.length === 0) return '-';
  const avg = scores.reduce((a, b) => a + b, 0) / scores.length;
  return avg.toFixed(1);
};

/** Get initials for avatar */
const getInitials = (name) => {
  if (!name) return 'ST';
  return name
    .split(' ')
    .map(n => n[0])
    .slice(0, 2)
    .join('')
    .toUpperCase();
};

=======
>>>>>>> b51e9378
/** Fetch student data */
const fetchStudentData = async () => {
  try {
    isLoading.value = true;
    errorMessage.value = '';
    
    const studentResponse = await studentAPI.getStudentById(studentId);
    
    if (!studentResponse.data.success) {
      errorMessage.value = 'Student not found';
      return;
    }
    
    let studentData = studentResponse.data.data;
    if (Array.isArray(studentData)) {
      studentData = studentData[0];
    }
    
    if (!studentData) {
      errorMessage.value = 'Student not found';
      return;
    }
    
    student.value = studentData;

    // Fetch class data
    if (studentData.classid) {
      try {
        const classResponse = await classAPI.getClassById(studentData.classid);
        if (classResponse.data.success) {
          let classData = classResponse.data.data;
          if (Array.isArray(classData)) {
            classData = classData[0];
          }
          classInfo.value = classData;

          // Fetch level data from class
          if (classData?.levelid) {
            try {
              const levelResponse = await levelAPI.getLevelById(classData.levelid);
              if (levelResponse.data.success) {
                let levelData = levelResponse.data.data;
                if (Array.isArray(levelData)) {
                  levelData = levelData[0];
                }
                levelInfo.value = levelData;
              }
            } catch (error) {
              console.error('Error fetching level:', error);
            }
          }
        }
      } catch (error) {
        console.error('Error fetching class:', error);
      }
    }

    // Populate form
    formData.fullname = studentData.fullname || '';
    formData.gender = studentData.gender || '';
    formData.birthdate = studentData.birthdate ? studentData.birthdate.split('T')[0] : '';
    formData.birthplace = studentData.birthplace || '';
    formData.phone = studentData.phone || '';
    formData.address = studentData.address || '';
    formData.parentname = studentData.parentname || '';
    formData.parentphone = studentData.parentphone || '';
    formData.classid = studentData.classid || null;
    formData.payment_type = studentData.payment_type || '';
    
    // Fetch grades
    if (student.value.studentid) {
      try {
        const gradesResponse = await gradeAPI.getGradeById(student.value.studentid);
        if (gradesResponse.data.success) {
          grades.value = Array.isArray(gradesResponse.data.data) 
            ? gradesResponse.data.data 
            : [];
        }
      } catch (error) {
        console.error('Error fetching grades:', error);
        grades.value = [];
      }

      try {
        const paymentResponse = await paymentAPI.getPaymentHistory(student.value.studentid);
        if (paymentResponse.data.success) {
          transactions.value = Array.isArray(paymentResponse.data.data)
            ? paymentResponse.data.data.slice(0, 5)
            : [];
        }
      } catch (error) {
        console.error('Error fetching payment history:', error);
        transactions.value = [];
      }
    }
    
  } catch (error) {
    errorMessage.value = 'Failed to load student data';
    console.error('Error fetching student:', error);
  } finally {
    isLoading.value = false;
  }
};

/** Handle save */
const handleSave = async () => {
  await submit(async (data) => {
    try {
      const userId = student.value.tbuser?.userid || student.value.userid;
      if (!userId) {
        throw new Error('User ID not found for update operation');
      }

      // Prepare student data
      const studentData = {
        fullname: data.fullname,
        gender: data.gender === 'Male' ? 'L' : data.gender === 'Female' ? 'P' : data.gender,
        birthdate: data.birthdate || null,
        birthplace: data.birthplace || null,
        phone: data.phone || null,
        address: data.address || null,
        parentname: data.parentname || null,
        parentphone: data.parentphone || null,
        classid: data.classid ? Number(data.classid) : null,
        payment_type: data.payment_type || null
      };

      // Prepare user data
      const userData = {};
      if (data.email && data.email.trim()) userData.email = data.email;
      if (data.password && data.password.trim()) userData.password = data.password;
      if (data.username && data.username.trim()) userData.username = data.username;

      // Update student data
      await studentAPI.updateStudent(userId, studentData);
      
      // Update user credentials if any were provided
      if (Object.keys(userData).length > 0) {
        await userAPI.updateUser(userId, userData);
      }

      showNotification('success', 'Student updated successfully!');
      fetchStudentData(); // Refresh data
    } catch (error) {
      showNotification('error', error.response?.data?.message || 'Failed to save student.');
    }
  });
};

/** Navigate back */
const goBack = () => {
  router.push({ name: 'AdminManageStudents' });
};

onMounted(() => {
  fetchStudentData();
});
</script>

<template>
  <div class="p-6">
    <!-- Header -->
    <div class="mb-8">
      <button
        @click="goBack"
        class="mb-6 inline-flex items-center gap-2 px-4 py-2 text-blue-600 hover:text-white bg-blue-50 hover:bg-gradient-to-r hover:from-blue-600 hover:to-indigo-600 rounded-full font-medium transition-all hover:shadow-md"
      >
        <svg class="w-5 h-5" fill="none" stroke="currentColor" viewBox="0 0 24 24">
          <path stroke-linecap="round" stroke-linejoin="round" stroke-width="2" d="M10 19l-7-7m0 0l7-7m-7 7h18" />
        </svg>
        Back to Students
      </button>
      <h1 class="text-2xl font-bold text-gray-800">Student Details</h1>
      <p class="text-gray-600 mt-1">View and edit student information</p>
    </div>

    <!-- Loading -->
    <div v-if="isLoading" class="max-w-2xl mx-auto py-20">
      <LoadingBar :loading="true" color="blue" :duration="2000" />
    </div>

    <!-- Error -->
    <div v-else-if="errorMessage" class="bg-red-50 border border-red-100 rounded-2xl p-6 text-center">
      <div class="w-12 h-12 bg-red-100 rounded-full flex items-center justify-center mx-auto mb-4">
        <svg class="w-6 h-6 text-red-600" fill="none" stroke="currentColor" viewBox="0 0 24 24">
          <path stroke-linecap="round" stroke-linejoin="round" stroke-width="2" d="M12 9v2m0 4h.01m-6.938 4h13.856c1.54 0 2.502-1.667 1.732-3L13.732 4c-.77-1.333-2.694-1.333-3.464 0L3.34 16c-.77 1.333.192 3 1.732 3z" />
        </svg>
      </div>
      <h3 class="text-lg font-semibold text-red-900 mb-2">Error Loading Data</h3>
      <p class="text-red-600 mb-6">{{ errorMessage }}</p>
      <BaseButton 
        variant="danger"
        @click="fetchStudentData"
      >
        Try Again
      </BaseButton>
    </div>

    <!-- Content -->
    <div v-else-if="student" class="space-y-8">
      <!-- Two Column Grid: Student Info + Payment History -->
      <div class="grid grid-cols-1 lg:grid-cols-2 gap-8">
        <!-- Student Info Card (Read-only display) -->
        <div class="bg-white rounded-2xl shadow-sm border border-gray-100 overflow-hidden">
          <!-- Decorative Header -->
          <div class="h-24 bg-gradient-to-r from-blue-600 to-indigo-600 relative overflow-hidden">
            <div class="absolute inset-0 bg-white/10 backdrop-blur-sm"></div>
            <div class="absolute -bottom-6 -right-6 w-32 h-32 bg-white/10 rounded-full blur-2xl"></div>
          </div>
          
          <div class="px-8 pb-8">
            <div class="relative flex justify-between items-end -mt-12 mb-6">
              <div class="w-24 h-24 rounded-2xl border-4 border-white bg-white shadow-lg flex items-center justify-center text-3xl font-bold text-indigo-600 bg-gradient-to-br from-indigo-50 to-blue-50">
                {{ getInitials(student.fullname) }}
              </div>
              <span class="mb-2 px-3 py-1 bg-blue-50 text-blue-700 text-xs font-bold uppercase tracking-wider rounded-full border border-blue-100">
                Student
              </span>
            </div>

            <div class="mb-8">
              <h2 class="text-2xl font-bold text-gray-900">{{ student.fullname }}</h2>
              <div class="flex items-center gap-4 mt-2 text-sm text-gray-500">
                <span class="flex items-center gap-1.5">
                  <svg class="w-4 h-4" fill="none" stroke="currentColor" viewBox="0 0 24 24"><path stroke-linecap="round" stroke-linejoin="round" stroke-width="2" d="M3 8l7.89 5.26a2 2 0 002.22 0L21 8M5 19h14a2 2 0 002-2V7a2 2 0 00-2-2H5a2 2 0 00-2 2v10a2 2 0 002 2z"/></svg>
                  {{ student.tbuser?.email || 'No email' }}
                </span>
                <span class="w-1 h-1 rounded-full bg-gray-300"></span>
                <span class="flex items-center gap-1.5">
                  <svg class="w-4 h-4" fill="none" stroke="currentColor" viewBox="0 0 24 24"><path stroke-linecap="round" stroke-linejoin="round" stroke-width="2" d="M3 5a2 2 0 012-2h3.28a1 1 0 01.948.684l1.498 4.493a1 1 0 01-.502 1.21l-2.257 1.13a11.042 11.042 0 005.516 5.516l1.13-2.257a1 1 0 011.21-.502l4.493 1.498a1 1 0 01.684.949V19a2 2 0 01-2 2h-1C9.716 21 3 14.284 3 6V5z"/></svg>
                  {{ student.phone || 'No phone' }}
                </span>
                <span class="w-1 h-1 rounded-full bg-gray-300"></span>
                <span class="flex items-center gap-1.5">
                  <svg class="w-4 h-4" fill="none" stroke="currentColor" viewBox="0 0 24 24"><path stroke-linecap="round" stroke-linejoin="round" stroke-width="2" d="M19 21V5a2 2 0 00-2-2H7a2 2 0 00-2 2v16m14 0h2m-2 0h-5m-9 0H3m2 0h5M9 7h1m-1 4h1m4-4h1m-1 4h1m-5 10v-5a1 1 0 011-1h2a1 1 0 011 1v5m-4 0h4"/></svg>
                  {{ classInfo?.class_code || 'No class' }}
                </span>
                <span class="w-1 h-1 rounded-full bg-gray-300"></span>
                <span class="flex items-center gap-1.5">
                  <svg class="w-4 h-4" fill="none" stroke="currentColor" viewBox="0 0 24 24"><path stroke-linecap="round" stroke-linejoin="round" stroke-width="2" d="M7 7h.01M7 3h5c.512 0 1.024.195 1.414.586l7 7a2 2 0 010 2.828l-7 7a2 2 0 01-2.828 0l-7-7A1.994 1.994 0 013 12V7a4 4 0 014-4z"/></svg>
                  {{ levelInfo?.name || 'No level' }}
                </span>
              </div>
            </div>
          </div>
        </div>

        <!-- Payment History -->
        <div class="bg-white rounded-2xl shadow-sm border border-gray-100 overflow-hidden">
          <div class="p-6 border-b border-gray-100 bg-gray-50/30 flex justify-between items-center">
            <h2 class="text-lg font-bold text-gray-900 flex items-center gap-2">
              <svg class="w-5 h-5 text-green-600" fill="none" stroke="currentColor" viewBox="0 0 24 24">
                <path stroke-linecap="round" stroke-linejoin="round" stroke-width="2" d="M9 12l2 2 4-4m6 2a9 9 0 11-18 0 9 9 0 0118 0z"/>
              </svg>
              Recent Payments
            </h2>
            <span class="text-xs font-medium text-gray-500 bg-white px-2 py-1 rounded-md border border-gray-200 shadow-sm">
              Latest 5
            </span>
          </div>
          
          <div v-if="transactions.length === 0" class="py-12 text-center px-4">
            <div class="w-16 h-16 bg-gray-50 rounded-full flex items-center justify-center mx-auto mb-4">
              <svg class="w-8 h-8 text-gray-300" fill="none" stroke="currentColor" viewBox="0 0 24 24">
                <path stroke-linecap="round" stroke-linejoin="round" stroke-width="2" d="M9 5H7a2 2 0 00-2 2v12a2 2 0 002 2h10a2 2 0 002-2V7a2 2 0 00-2-2h-2M9 5a2 2 0 002 2h2a2 2 0 002-2M9 5a2 2 0 012-2h2a2 2 0 012 2m-3 7h3m-3 4h3m-6-4h.01M9 16h.01"/>
              </svg>
            </div>
            <p class="text-gray-500 font-medium">No payment records found</p>
          </div>
          
          <div v-else class="overflow-x-auto">
            <table class="min-w-full divide-y divide-gray-100">
              <thead class="bg-gray-50">
                <tr>
                  <th class="px-6 py-3 text-left text-xs font-semibold text-gray-500 uppercase">ID</th>
                  <th class="px-6 py-3 text-left text-xs font-semibold text-gray-500 uppercase">Date</th>
                  <th class="px-6 py-3 text-left text-xs font-semibold text-gray-500 uppercase">Amount</th>
                  <th class="px-6 py-3 text-left text-xs font-semibold text-gray-500 uppercase">Payment Type</th>
                  <th class="px-6 py-3 text-left text-xs font-semibold text-gray-500 uppercase">Status</th>
                </tr>
              </thead>
              <tbody class="bg-white divide-y divide-gray-100">
                <tr v-for="transaction in transactions" :key="transaction.paymentid">
                  <td class="px-6 py-4 text-sm font-medium text-gray-900">#{{ transaction.paymentid }}</td>
                  <td class="px-6 py-4 text-sm text-gray-600">{{ formatDate(transaction.created_at) }}</td>
                  <td class="px-6 py-4 text-xs text-gray-900 font-medium">{{ transaction.amount ? `Rp ${transaction.amount.toLocaleString()}` : '-' }}</td>
                  <td class="px-6 py-4">
                    <span v-if="transaction.payment_type" 
                      class="inline-flex items-center px-2.5 py-0.5 rounded-md text-xs font-medium" 
                      :class="transaction.payment_type === 'Full' ? 'bg-emerald-100 text-emerald-800' : 'bg-blue-100 text-blue-800'">
                      {{ transaction.payment_type }}
                    </span>
                    <span v-else class="text-sm text-gray-400">-</span>
                  </td>
                  <td class="px-6 py-4">
                    <span class="inline-flex items-center gap-1.5 px-2.5 py-1 text-xs font-medium rounded-full capitalize" :class="getStatusBadge(transaction.status)">
                      {{ transaction.status }}
                    </span>
                  </td>
                </tr>
              </tbody>
            </table>
          </div>
        </div>
      </div>

      <!-- Edit Form -->
      <div class="bg-white rounded-2xl shadow-sm border border-gray-100 overflow-hidden">
        <div class="p-6 border-b border-gray-100 bg-gray-50/30">
          <h2 class="text-lg font-bold text-gray-900 flex items-center gap-2">
            <svg class="w-5 h-5 text-blue-600" fill="none" stroke="currentColor" viewBox="0 0 24 24">
              <path stroke-linecap="round" stroke-linejoin="round" stroke-width="2" d="M11 5H6a2 2 0 00-2 2v11a2 2 0 002 2h11a2 2 0 002-2v-5m-1.414-9.414a2 2 0 112.828 2.828L11.828 15H9v-2.828l8.586-8.586z"/>
            </svg>
            Edit Student Information
          </h2>
        </div>
        
        <form @submit.prevent="handleSave" class="p-6">
          <!-- Two Column Grid Layout -->
          <div class="grid grid-cols-1 lg:grid-cols-2 gap-6">
            
            <!-- Left Column -->
            <div class="space-y-6">
              <!-- Account Details Section -->
              <div class="bg-gray-50 rounded-lg p-4 border border-gray-200">
                <h3 class="text-sm font-semibold text-gray-900 mb-4 flex items-center gap-2">
                  <svg class="w-5 h-5 text-blue-600" fill="none" stroke="currentColor" viewBox="0 0 24 24">
                    <path stroke-linecap="round" stroke-linejoin="round" stroke-width="2" d="M16 7a4 4 0 11-8 0 4 4 0 018 0zM12 14a7 7 0 00-7 7h14a7 7 0 00-7-7z"/>
                  </svg>
                  Account Details (Optional)
                </h3>
                
                <div class="space-y-4">
                  <BaseInput
                    v-bind="getFieldProps('username')"
                    label="Username"
                    placeholder="Leave blank to keep current username"
                  />
                  <p class="text-xs text-gray-500 -mt-2">Leave blank to keep existing username</p>

                  <BaseInput
                    v-bind="getFieldProps('email')"
                    type="email"
                    label="Email"
                    placeholder="Leave blank to keep current email"
                  />
                  <p class="text-xs text-gray-500 -mt-2">Leave blank to keep existing email</p>

                  <BaseInput
                    v-bind="getFieldProps('password')"
                    type="password"
                    label="Password"
                    placeholder="Leave blank to keep current password"
                  />
                  <p class="text-xs text-gray-500 -mt-2">Leave blank to keep existing password</p>
                </div>
              </div>

              <!-- Personal Information Section -->
              <div class="bg-gray-50 rounded-lg p-4 border border-gray-200">
                <h3 class="text-sm font-semibold text-gray-900 mb-4 flex items-center gap-2">
                  <svg class="w-5 h-5 text-blue-600" fill="none" stroke="currentColor" viewBox="0 0 24 24">
                    <path stroke-linecap="round" stroke-linejoin="round" stroke-width="2" d="M10 6H5a2 2 0 00-2 2v9a2 2 0 002 2h14a2 2 0 002-2V8a2 2 0 00-2-2h-5m-4 0V5a2 2 0 114 0v1m-4 0a2 2 0 104 0m-5 8a2 2 0 100-4 2 2 0 000 4zm0 0c1.306 0 2.417.835 2.83 2M9 14a3.001 3.001 0 00-2.83 2M15 11h3m-3 4h2"/>
                  </svg>
                  Personal Information
                </h3>
                
                <div class="space-y-4">
                  <BaseInput
                    v-bind="getFieldProps('fullname')"
                    label="Full Name"
                    required
                    placeholder="Enter full name"
                  />

                  <BaseSelect
                    v-bind="getFieldProps('gender')"
                    label="Gender"
                    required
                    :options="['Male', 'Female']"
                    placeholder="Select gender"
                  />

                  <BaseInput
                    v-bind="getFieldProps('birthdate')"
                    type="date"
                    label="Birth Date"
                  />

                  <BaseInput
                    v-bind="getFieldProps('birthplace')"
                    label="Birth Place"
                    placeholder="Enter birth place"
                  />
                </div>
              </div>
            </div>

            <!-- Right Column -->
            <div class="space-y-6">
              <!-- Contact Information Section -->
              <div class="bg-gray-50 rounded-lg p-4 border border-gray-200">
                <h3 class="text-sm font-semibold text-gray-900 mb-4 flex items-center gap-2">
                  <svg class="w-5 h-5 text-blue-600" fill="none" stroke="currentColor" viewBox="0 0 24 24">
                    <path stroke-linecap="round" stroke-linejoin="round" stroke-width="2" d="M3 8l7.89 5.26a2 2 0 002.22 0L21 8M5 19h14a2 2 0 002-2V7a2 2 0 00-2-2H5a2 2 0 00-2 2v10a2 2 0 002 2z"/>
                  </svg>
                  Contact Information
                </h3>
                
                <div class="space-y-4">
                  <BaseInput
                    v-bind="getFieldProps('phone')"
                    type="tel"
                    label="Phone"
                    placeholder="Enter phone number"
                  />

                  <BaseTextarea
                    v-bind="getFieldProps('address')"
                    label="Address"
                    :rows="3"
                    placeholder="Enter address"
                    resize="none"
                  />
                </div>
              </div>

              <!-- Parent Information Section -->
              <div class="bg-gray-50 rounded-lg p-4 border border-gray-200">
                <h3 class="text-sm font-semibold text-gray-900 mb-4 flex items-center gap-2">
                  <svg class="w-5 h-5 text-blue-600" fill="none" stroke="currentColor" viewBox="0 0 24 24">
                    <path stroke-linecap="round" stroke-linejoin="round" stroke-width="2" d="M17 20h5v-2a3 3 0 00-5.356-1.857M17 20H7m10 0v-2c0-.656-.126-1.283-.356-1.857M7 20H2v-2a3 3 0 015.356-1.857M7 20v-2c0-.656.126-1.283.356-1.857m0 0a5.002 5.002 0 019.288 0M15 7a3 3 0 11-6 0 3 3 0 016 0zm6 3a2 2 0 11-4 0 2 2 0 014 0zM7 10a2 2 0 11-4 0 2 2 0 014 0z"/>
                  </svg>
                  Parent Information
                </h3>
                
                <div class="space-y-4">
                  <BaseInput
                    v-bind="getFieldProps('parentname')"
                    label="Parent Name"
                    placeholder="Enter parent name"
                  />

                  <BaseInput
                    v-bind="getFieldProps('parentphone')"
                    type="tel"
                    label="Parent Phone"
                    placeholder="Enter parent phone"
                  />
                </div>
              </div>
            </div>
          </div>

          <!-- Actions Footer -->
          <div class="flex justify-end gap-3 pt-6 mt-6 border-t border-gray-200">
            <BaseButton type="submit" variant="primary" :loading="isSubmitting">
              <template #icon>
                <svg class="w-5 h-5" fill="none" stroke="currentColor" viewBox="0 0 24 24">
                  <path stroke-linecap="round" stroke-linejoin="round" stroke-width="2" d="M5 13l4 4L19 7"/>
                </svg>
              </template>
              Update Student
            </BaseButton>
          </div>
        </form>
      </div>

      <!-- Grades Section -->
      <div class="bg-white rounded-2xl shadow-sm border border-gray-100 overflow-hidden">
        <div class="p-6 border-b border-gray-100 flex flex-col sm:flex-row sm:items-center justify-between gap-4 bg-gray-50/30">
          <div>
            <h2 class="text-xl font-bold text-gray-900 flex items-center gap-2">
              <svg class="w-6 h-6 text-blue-600" fill="none" stroke="currentColor" viewBox="0 0 24 24"><path stroke-linecap="round" stroke-linejoin="round" stroke-width="2" d="M9 19v-6a2 2 0 00-2-2H5a2 2 0 00-2 2v6a2 2 0 002 2h2a2 2 0 002-2zm0 0V9a2 2 0 012-2h2a2 2 0 012 2v10m-6 0a2 2 0 002 2h2a2 2 0 002-2m0 0V5a2 2 0 012-2h2a2 2 0 012 2v14a2 2 0 01-2 2h-2a2 2 0 01-2-2z"/></svg>
              Academic Performance
            </h2>
            <p class="text-sm text-gray-500 mt-1">Test scores and progress reports</p>
          </div>
          <BaseButton
            variant="primary"
            @click="router.push({ name: 'AdminAddGrade', params: { userid: studentId } })"
          >
            <template #icon>
              <svg class="w-4 h-4" fill="none" stroke="currentColor" viewBox="0 0 24 24">
                <path stroke-linecap="round" stroke-linejoin="round" stroke-width="2" d="M12 4v16m8-8H4" />
              </svg>
            </template>
            Add New Grade
          </BaseButton>
        </div>
        
        <div v-if="grades.length === 0" class="text-center py-16 px-4">
          <div class="w-20 h-20 bg-blue-50 rounded-full flex items-center justify-center mx-auto mb-4">
            <svg class="w-10 h-10 text-blue-200" fill="none" stroke="currentColor" viewBox="0 0 24 24"><path stroke-linecap="round" stroke-linejoin="round" stroke-width="2" d="M9 12h6m-6 4h6m2 5H7a2 2 0 01-2-2V5a2 2 0 012-2h5.586a1 1 0 01.707.293l5.414 5.414a1 1 0 01.293.707V19a2 2 0 01-2 2z"/></svg>
          </div>
          <h3 class="text-lg font-medium text-gray-900">No grades recorded</h3>
          <p class="text-gray-500 mt-1 max-w-sm mx-auto">Start by adding a new grade entry for this student to track their progress.</p>
        </div>
        
        <div v-else class="overflow-x-auto">
          <table class="min-w-full divide-y divide-gray-100">
            <thead class="bg-gray-50">
              <tr>
                <th class="px-6 py-4 text-left text-xs font-semibold text-gray-500 uppercase tracking-wider">Test Type</th>
                <th class="px-6 py-4 text-center text-xs font-semibold text-gray-500 uppercase tracking-wider">Listening</th>
                <th class="px-6 py-4 text-center text-xs font-semibold text-gray-500 uppercase tracking-wider">Speaking</th>
                <th class="px-6 py-4 text-center text-xs font-semibold text-gray-500 uppercase tracking-wider">Reading</th>
                 <th class="px-6 py-4 text-center text-xs font-semibold text-gray-500 uppercase tracking-wider">Writing</th>
                <th class="px-6 py-4 text-center text-xs font-semibold text-gray-500 uppercase tracking-wider">Grammar</th>
                <th class="px-6 py-4 text-center text-xs font-semibold text-gray-500 uppercase tracking-wider">Vocabulary</th>
                <th class="px-6 py-4 text-center text-xs font-semibold text-gray-500 uppercase tracking-wider">Final Score</th>
                <th class="px-6 py-4 text-left text-xs font-semibold text-gray-500 uppercase tracking-wider">Date</th>
                <th class="px-6 py-4 text-left text-xs font-semibold text-gray-500 uppercase tracking-wider">Certificate</th>
                <th class="px-6 py-4 text-right text-xs font-semibold text-gray-500 uppercase tracking-wider">Actions</th>
              </tr>
            </thead>
            <tbody class="bg-white divide-y divide-gray-100">
              <tr v-for="grade in grades" :key="grade.gradeid" class="hover:bg-gray-50 transition-colors group">
                <td class="px-6 py-4">
                  <span class="font-medium text-gray-900 block text-sm">{{ grade.test_type }}</span>
                </td>
                <td class="px-6 py-4 text-center text-sm text-gray-600">{{ grade.listening_score || '-' }}</td>
                <td class="px-6 py-4 text-center text-sm text-gray-600">{{ grade.speaking_score || '-' }}</td>
                 <td class="px-6 py-4 text-center text-sm text-gray-600">{{ grade.reading_score || '-' }}</td>
                <td class="px-6 py-4 text-center text-sm text-gray-600">{{ grade.writing_score || '-' }}</td>
                <td class="px-6 py-4 text-center text-sm text-gray-600">{{ grade.grammar_score || '-' }}</td>
                <td class="px-6 py-4 text-center text-sm text-gray-600">{{ grade.vocabulary_score || '-' }}</td>
                <td class="px-6 py-4 text-center">
                  <span class="inline-flex items-center justify-center w-10 h-10 rounded-full bg-blue-50 text-blue-700 font-bold text-sm border border-blue-100">
                    {{ grade.final_score ?? '-' }}
                  </span>
                </td>
                <td class="px-6 py-4 text-sm text-gray-500">{{ formatDate(grade.date_taken) }}</td>
                <td class="px-6 py-4">
                  <BaseButton
                    size="sm"
                    variant="secondary"
                    @click="handleDownloadCertificate(grade.gradeid, grade.test_type)"
                  >
                    Download
                  </BaseButton>
                </td>
                <td class="px-6 py-4 text-right">
                  <BaseButton
                    size="sm"
                    variant="secondary"
                    rounded="lg"
                    @click="router.push({ name: 'AdminEditGrade', params: { userid: studentId, gradeid: grade.gradeid } })"
                  >
                    Edit
                  </BaseButton>
                </td>
              </tr>
            </tbody>
          </table>
        </div>
      </div>
    </div>

    <!-- Notification Modal -->
    <Modal 
      :show="showNotificationModal" 
      @close="showNotificationModal = false" 
      :type="notificationType"
      :message="notificationMessage"
      variant="gradient"
    />
  </div>
</template><|MERGE_RESOLUTION|>--- conflicted
+++ resolved
@@ -63,72 +63,6 @@
   return '-';
 };
 
-<<<<<<< HEAD
-const formatDate = (dateString) => {
-  if (!dateString) return '-';
-  return new Date(dateString).toLocaleDateString('en-US', {
-    year: 'numeric',
-    month: 'short',
-    day: 'numeric'
-  });
-};
-
-const handleDownloadCertificate = async (gradeId, testType) => {
-  try {
-    const response = await gradeAPI.downloadCertificate(gradeId);
-    
-    const blob = new Blob([response.data], { type: 'application/pdf' });
-    const url = window.URL.createObjectURL(blob);
-    
-    const link = document.createElement('a');
-    link.href = url;
-    link.download = `Certificate_${testType || 'Test'}.pdf`;
-    document.body.appendChild(link);
-    link.click();
-    
-    document.body.removeChild(link);
-    window.URL.revokeObjectURL(url);
-  } catch (error) {
-    console.error('Error downloading certificate:', error);
-    showNotification('error', 'Failed to download certificate. Please try again.');
-  }
-};
-
-const getStatusBadge = (status) => {
-  const badges = {
-    pending: 'bg-yellow-100 text-yellow-800 border-yellow-200',
-    success: 'bg-green-100 text-green-800 border-green-200',
-    failed: 'bg-red-100 text-red-800 border-red-200'
-  };
-  return badges[status] || 'bg-gray-100 text-gray-800 border-gray-200';
-};
-
-const getAverageScore = (grade) => {
-  const scores = [
-    grade.listening_score,
-    grade.speaking_score,
-    grade.reading_score,
-    grade.writing_score
-  ].filter(s => s !== null && s !== undefined);
-  
-  if (scores.length === 0) return '-';
-  const avg = scores.reduce((a, b) => a + b, 0) / scores.length;
-  return avg.toFixed(1);
-};
-
-/** Get initials for avatar */
-const getInitials = (name) => {
-  if (!name) return 'ST';
-  return name
-    .split(' ')
-    .map(n => n[0])
-    .slice(0, 2)
-    .join('')
-    .toUpperCase();
-};
-
-=======
->>>>>>> b51e9378
 /** Fetch student data */
 const fetchStudentData = async () => {
   try {
